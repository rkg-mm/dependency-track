--- conflicted
+++ resolved
@@ -69,13 +69,8 @@
         Assert.assertEquals(String.valueOf(15), response.getHeaderString(TOTAL_COUNT_HEADER));
         JsonArray json = parseJsonArray(response);
         Assert.assertNotNull(json);
-<<<<<<< HEAD
-        Assert.assertEquals(14, json.size());
+        Assert.assertEquals(15, json.size());
         for (int i = 0; i < json.size(); i++) {
-=======
-        Assert.assertEquals(15, json.size());
-        for (int i=0; i<json.size(); i++) {
->>>>>>> c84abd77
             Assert.assertNotNull(json.getJsonObject(i).getString("type"));
             Assert.assertNotNull(json.getJsonObject(i).getString("identifier"));
             Assert.assertNotNull(json.getJsonObject(i).getString("url"));
@@ -192,7 +187,6 @@
         repository.setIdentifier("test");
         repository.setUrl("www.foobar.com");
         repository.setType(RepositoryType.MAVEN);
-        RepositoryResource repositoryResource = new RepositoryResource();
         Response response = target(V1_REPOSITORY).request().header(X_API_KEY, apiKey)
                 .put(Entity.entity(repository, MediaType.APPLICATION_JSON));
         Assert.assertEquals(201, response.getStatus());
@@ -200,17 +194,17 @@
 
         response = target(V1_REPOSITORY).request().header(X_API_KEY, apiKey).get(Response.class);
         Assert.assertEquals(200, response.getStatus(), 0);
-        Assert.assertEquals(String.valueOf(15), response.getHeaderString(TOTAL_COUNT_HEADER));
-        JsonArray json = parseJsonArray(response);
-        Assert.assertNotNull(json);
-        Assert.assertEquals(15, json.size());
-        Assert.assertEquals("MAVEN", json.getJsonObject(11).getString("type"));
-        Assert.assertEquals("test", json.getJsonObject(11).getString("identifier"));
-        Assert.assertEquals("www.foobar.com", json.getJsonObject(11).getString("url"));
-        Assert.assertTrue(json.getJsonObject(11).getInt("resolutionOrder") > 0);
-        Assert.assertTrue(json.getJsonObject(11).getBoolean("authenticationRequired"));
-        Assert.assertEquals("testuser", json.getJsonObject(11).getString("username"));
-        Assert.assertTrue(json.getJsonObject(11).getBoolean("enabled"));
+        Assert.assertEquals(String.valueOf(16), response.getHeaderString(TOTAL_COUNT_HEADER));
+        JsonArray json = parseJsonArray(response);
+        Assert.assertNotNull(json);
+        Assert.assertEquals(16, json.size());
+        Assert.assertEquals("MAVEN", json.getJsonObject(12).getString("type"));
+        Assert.assertEquals("test", json.getJsonObject(12).getString("identifier"));
+        Assert.assertEquals("www.foobar.com", json.getJsonObject(12).getString("url"));
+        Assert.assertTrue(json.getJsonObject(12).getInt("resolutionOrder") > 0);
+        Assert.assertTrue(json.getJsonObject(12).getBoolean("authenticationRequired"));
+        Assert.assertEquals("testuser", json.getJsonObject(12).getString("username"));
+        Assert.assertTrue(json.getJsonObject(12).getBoolean("enabled"));
     }
 
     @Test
@@ -232,18 +226,18 @@
 
         response = target(V1_REPOSITORY).request().header(X_API_KEY, apiKey).get(Response.class);
         Assert.assertEquals(200, response.getStatus(), 0);
-        Assert.assertEquals(String.valueOf(15), response.getHeaderString(TOTAL_COUNT_HEADER));
-        JsonArray json = parseJsonArray(response);
-        Assert.assertNotNull(json);
-        Assert.assertEquals(15, json.size());
-        Assert.assertEquals("MAVEN", json.getJsonObject(11).getString("type"));
-        Assert.assertEquals("test", json.getJsonObject(11).getString("identifier"));
-        Assert.assertEquals("www.foobar.com", json.getJsonObject(11).getString("url"));
-        Assert.assertTrue(json.getJsonObject(11).getInt("resolutionOrder") > 0);
-        Assert.assertTrue(json.getJsonObject(11).getBoolean("authenticationRequired"));
-        Assert.assertFalse(json.getJsonObject(11).getBoolean("internal"));
-        Assert.assertEquals("testuser", json.getJsonObject(11).getString("username"));
-        Assert.assertTrue(json.getJsonObject(11).getBoolean("enabled"));
+        Assert.assertEquals(String.valueOf(16), response.getHeaderString(TOTAL_COUNT_HEADER));
+        JsonArray json = parseJsonArray(response);
+        Assert.assertNotNull(json);
+        Assert.assertEquals(16, json.size());
+        Assert.assertEquals("MAVEN", json.getJsonObject(12).getString("type"));
+        Assert.assertEquals("test", json.getJsonObject(12).getString("identifier"));
+        Assert.assertEquals("www.foobar.com", json.getJsonObject(12).getString("url"));
+        Assert.assertTrue(json.getJsonObject(12).getInt("resolutionOrder") > 0);
+        Assert.assertTrue(json.getJsonObject(12).getBoolean("authenticationRequired"));
+        Assert.assertFalse(json.getJsonObject(12).getBoolean("internal"));
+        Assert.assertEquals("testuser", json.getJsonObject(12).getString("username"));
+        Assert.assertTrue(json.getJsonObject(12).getBoolean("enabled"));
     }
 
     @Test
@@ -262,16 +256,16 @@
 
         response = target(V1_REPOSITORY).request().header(X_API_KEY, apiKey).get(Response.class);
         Assert.assertEquals(200, response.getStatus(), 0);
-        Assert.assertEquals(String.valueOf(15), response.getHeaderString(TOTAL_COUNT_HEADER));
-        JsonArray json = parseJsonArray(response);
-        Assert.assertNotNull(json);
-        Assert.assertEquals(15, json.size());
-        Assert.assertEquals("MAVEN", json.getJsonObject(11).getString("type"));
-        Assert.assertEquals("test", json.getJsonObject(11).getString("identifier"));
-        Assert.assertEquals("www.foobar.com", json.getJsonObject(11).getString("url"));
-        Assert.assertTrue(json.getJsonObject(11).getInt("resolutionOrder") > 0);
-        Assert.assertFalse(json.getJsonObject(11).getBoolean("authenticationRequired"));
-        Assert.assertTrue(json.getJsonObject(11).getBoolean("enabled"));
+        Assert.assertEquals(String.valueOf(16), response.getHeaderString(TOTAL_COUNT_HEADER));
+        JsonArray json = parseJsonArray(response);
+        Assert.assertNotNull(json);
+        Assert.assertEquals(16, json.size());
+        Assert.assertEquals("MAVEN", json.getJsonObject(12).getString("type"));
+        Assert.assertEquals("test", json.getJsonObject(12).getString("identifier"));
+        Assert.assertEquals("www.foobar.com", json.getJsonObject(12).getString("url"));
+        Assert.assertTrue(json.getJsonObject(12).getInt("resolutionOrder") > 0);
+        Assert.assertFalse(json.getJsonObject(12).getBoolean("authenticationRequired"));
+        Assert.assertTrue(json.getJsonObject(12).getBoolean("enabled"));
 
     }
 
