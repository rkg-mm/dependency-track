--- conflicted
+++ resolved
@@ -27,17 +27,14 @@
 
     @Test
     public void testPermissionEnums() {
-        Assert.assertEquals(11, Permissions.values().length);
+        Assert.assertEquals(12, Permissions.values().length);
         Assert.assertEquals("BOM_UPLOAD", Permissions.BOM_UPLOAD.name());
         Assert.assertEquals("VIEW_PORTFOLIO", Permissions.VIEW_PORTFOLIO.name());
         Assert.assertEquals("PORTFOLIO_MANAGEMENT", Permissions.PORTFOLIO_MANAGEMENT.name());
         Assert.assertEquals("VIEW_VULNERABILITY", Permissions.VIEW_VULNERABILITY.name());
         Assert.assertEquals("VULNERABILITY_ANALYSIS", Permissions.VULNERABILITY_ANALYSIS.name());
-<<<<<<< HEAD
         Assert.assertEquals("VIEW_POLICY_VIOLATION", Permissions.VIEW_POLICY_VIOLATION.name());
-=======
         Assert.assertEquals("VULNERABILITY_MANAGEMENT", Permissions.VULNERABILITY_MANAGEMENT.name());
->>>>>>> 00bb4e04
         Assert.assertEquals("POLICY_VIOLATION_ANALYSIS", Permissions.POLICY_VIOLATION_ANALYSIS.name());
         Assert.assertEquals("ACCESS_MANAGEMENT", Permissions.ACCESS_MANAGEMENT.name());
         Assert.assertEquals("SYSTEM_CONFIGURATION", Permissions.SYSTEM_CONFIGURATION.name());
@@ -52,11 +49,8 @@
         Assert.assertEquals("PORTFOLIO_MANAGEMENT", PORTFOLIO_MANAGEMENT);
         Assert.assertEquals("VIEW_VULNERABILITY", VIEW_VULNERABILITY);
         Assert.assertEquals("VULNERABILITY_ANALYSIS", VULNERABILITY_ANALYSIS);
-<<<<<<< HEAD
         Assert.assertEquals("VIEW_POLICY_VIOLATION", VIEW_POLICY_VIOLATION);
-=======
         Assert.assertEquals("VULNERABILITY_MANAGEMENT", VULNERABILITY_MANAGEMENT);
->>>>>>> 00bb4e04
         Assert.assertEquals("POLICY_VIOLATION_ANALYSIS", POLICY_VIOLATION_ANALYSIS);
         Assert.assertEquals("ACCESS_MANAGEMENT", ACCESS_MANAGEMENT);
         Assert.assertEquals("SYSTEM_CONFIGURATION", SYSTEM_CONFIGURATION);
