/*
 * This file is part of Dependency-Track.
 *
 * Licensed under the Apache License, Version 2.0 (the "License");
 * you may not use this file except in compliance with the License.
 * You may obtain a copy of the License at
 *
 *   http://www.apache.org/licenses/LICENSE-2.0
 *
 * Unless required by applicable law or agreed to in writing, software
 * distributed under the License is distributed on an "AS IS" BASIS,
 * WITHOUT WARRANTIES OR CONDITIONS OF ANY KIND, either express or implied.
 * See the License for the specific language governing permissions and
 * limitations under the License.
 *
 * SPDX-License-Identifier: Apache-2.0
 * Copyright (c) Steve Springett. All Rights Reserved.
 */
package org.dependencytrack.upgrade;

import alpine.upgrade.UpgradeItem;
import java.util.ArrayList;
import java.util.List;

class UpgradeItems {

    private static final List<Class<? extends UpgradeItem>> UPGRADE_ITEMS = new ArrayList<>();
    static {
<<<<<<< HEAD
        UPGRADE_ITEMS.add(org.dependencytrack.upgrade.v310.v310Updater.class);
        UPGRADE_ITEMS.add(org.dependencytrack.upgrade.v320.v320Updater.class);
        UPGRADE_ITEMS.add(org.dependencytrack.upgrade.v321.v321Updater.class);
        UPGRADE_ITEMS.add(org.dependencytrack.upgrade.v330.v330Updater.class);
        UPGRADE_ITEMS.add(org.dependencytrack.upgrade.v340.v340Updater.class);
        UPGRADE_ITEMS.add(org.dependencytrack.upgrade.v350.v350Updater.class);
        UPGRADE_ITEMS.add(org.dependencytrack.upgrade.v360.v360Updater.class);
        UPGRADE_ITEMS.add(org.dependencytrack.upgrade.v370.v370Updater.class);
        UPGRADE_ITEMS.add(org.dependencytrack.upgrade.v380.v380Updater.class);
        UPGRADE_ITEMS.add(org.dependencytrack.upgrade.v410.v410Updater.class);
=======
        UPGRADE_ITEMS.add(org.dependencytrack.upgrade.v400.v400Updater.class);
>>>>>>> a77f787a
    };

    static List<Class<? extends UpgradeItem>> getUpgradeItems() {
        return UPGRADE_ITEMS;
    }

}<|MERGE_RESOLUTION|>--- conflicted
+++ resolved
@@ -26,20 +26,7 @@
 
     private static final List<Class<? extends UpgradeItem>> UPGRADE_ITEMS = new ArrayList<>();
     static {
-<<<<<<< HEAD
-        UPGRADE_ITEMS.add(org.dependencytrack.upgrade.v310.v310Updater.class);
-        UPGRADE_ITEMS.add(org.dependencytrack.upgrade.v320.v320Updater.class);
-        UPGRADE_ITEMS.add(org.dependencytrack.upgrade.v321.v321Updater.class);
-        UPGRADE_ITEMS.add(org.dependencytrack.upgrade.v330.v330Updater.class);
-        UPGRADE_ITEMS.add(org.dependencytrack.upgrade.v340.v340Updater.class);
-        UPGRADE_ITEMS.add(org.dependencytrack.upgrade.v350.v350Updater.class);
-        UPGRADE_ITEMS.add(org.dependencytrack.upgrade.v360.v360Updater.class);
-        UPGRADE_ITEMS.add(org.dependencytrack.upgrade.v370.v370Updater.class);
-        UPGRADE_ITEMS.add(org.dependencytrack.upgrade.v380.v380Updater.class);
-        UPGRADE_ITEMS.add(org.dependencytrack.upgrade.v410.v410Updater.class);
-=======
         UPGRADE_ITEMS.add(org.dependencytrack.upgrade.v400.v400Updater.class);
->>>>>>> a77f787a
     };
 
     static List<Class<? extends UpgradeItem>> getUpgradeItems() {
